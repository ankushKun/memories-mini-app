import React, { useState, useCallback, useEffect } from 'react'
import { Link, useNavigate } from 'react-router'
import { Upload } from 'lucide-react'
import { Button } from './ui/button'
import UploadModal, { type UploadData } from './upload-modal'
import imageCompression from 'browser-image-compression';
import { ArconnectSigner, TurboFactory } from '@ardrive/turbo-sdk/web';
import permanentImage from "@/assets/permanent.png"
import { cn } from '@/lib/utils'
import StampPreview from './stamp-preview'
import { QuickWallet } from 'quick-wallet'

// GraphQL query for fetching Arweave transactions
const MEMORIES_QUERY = `query GetMemories($after: String) {
    transactions(
        tags: [
            {name: "App-Name", values: ["Memories-App"]}
            {name: "App-Version", values: ["1.0.2"]}
            {name: "Visibility", values: ["Public"]}
        ],
        after: $after
        first: 20
    ) {
        edges {
            cursor
            node {
                id
                tags {
                    name
                    value
                }
            }
        }
    }
}`

interface ArweaveTransaction {
    id: string
    tags: Array<{
        name: string
        value: string
    }>
}

interface MemoryData {
    id: string
    imageUrl: string
    title: string
    location: string
    handle: string
    date: string
}


const compressionOptions = {
    maxSizeMB: 0.1, // Hard limit of 100KB
    maxWidthOrHeight: 1200, // Balanced resolution for quality vs size
    useWebWorker: true,
    initialQuality: 0.9, // High quality starting point
    maxIteration: 30, // More iterations to find optimal balance
    fileType: 'image/jpeg', // JPEG for better compression
    alwaysKeepResolution: false, // Allow smart resolution adjustment
    preserveExif: false, // Remove EXIF data to save space
}

export async function uploadFileTurbo(file: File, api: any, tags: { name: string, value: string }[] = []) {
    const signer = new ArconnectSigner(api)
    console.log('signer', signer);

    const turbo = TurboFactory.authenticated({ signer })
    const res = await turbo.uploadFile({
        fileStreamFactory: () => file.stream(),
        fileSizeFactory: () => file.size,
        dataItemOpts: {
            tags: [
                { name: "App-Name", value: "Memories-App" },
                { name: "App-Version", value: "1.0.2" },
                { name: "Content-Type", value: file.type ?? "application/octet-stream" },
                { name: "Name", value: file.name ?? "unknown" },
                ...tags
            ],
        }
    })
    return res.id;
}

export function MemoriesLogo({ theme = 'light' }: { theme?: 'light' | 'dark' }) {
    return <Link to="/"> <div className={cn("flex items-center drop-shadow shadow-black gap-4", theme === 'dark' ? 'invert' : '')}>
        <div className="w-10 h-10 md:w-12 md:h-12 flex-shrink-0">
            <img src="/logo.svg" alt="Memories" className="w-full h-full" />
        </div>
        <div className="flex flex-col items-start justify-center relative -top-0.5">
            <h1 className="text-white font-instrument text-2xl md:text-4xl leading-none">
                memories
            </h1>
            <span className="text-white text-[10px] mt-0.5 font-montserrat font-light">by arweave</span>
        </div>
    </div>
    </Link>
}

const LandingPage: React.FC = () => {
    const [isUploading, setIsUploading] = useState(false)
    const [isUploadModalOpen, setIsUploadModalOpen] = useState(false)
    const [randomMemories, setRandomMemories] = useState<MemoryData[]>([])
    const [isLoadingMemories, setIsLoadingMemories] = useState(true)
    const [prevConnected, setPrevConnected] = useState(null)
    const [startTime, setStartTime] = useState(Date.now())
    const api = QuickWallet
    const navigate = useNavigate()
    const address = QuickWallet.getActiveAddress()

    async function handleImageUpload(file: File, uploadData: UploadData): Promise<string> {
        if (!api) throw new Error('Wallet not initialized not found');

        console.log('originalFile instanceof Blob', file instanceof Blob); // true
        console.log(`originalFile size ${file.size / 1024 / 1024} MB`);

        try {
            let finalFile = file;

            // Only compress if file is larger than 100KB
            if (file.size > 100 * 1024) {
                console.log('File is larger than 100KB, compressing...');
                finalFile = await imageCompression(file, compressionOptions);
                console.log('compressedFile instanceof Blob', finalFile instanceof Blob); // true
                console.log(`compressedFile size ${finalFile.size / 1024} KB`);
            } else {
                console.log('File is under 100KB, uploading as-is');
            }

            const extraTags = [
                { name: "Title", value: uploadData.title },
                { name: "Location", value: uploadData.location },
                { name: "Handle", value: uploadData.handle },
                { name: "Visibility", value: uploadData.isPublic ? "Public" : "Not-Public" }
            ]

            const id = await uploadFileTurbo(finalFile, api, extraTags);
            console.log('id', id);
            return id;
        } catch (error) {
            console.log(error);
            return '';
        }
    }


    // Function to validate that the image is accessible on Arweave
    const validateArweaveImage = async (transactionId: string, maxRetries = 10, retryDelay = 3000): Promise<boolean> => {
        for (let attempt = 1; attempt <= maxRetries; attempt++) {
            try {
                console.log(`Validating Arweave image (attempt ${attempt}/${maxRetries}): ${transactionId}`)

                const response = await fetch(`https://arweave.net/${transactionId}`, {
                    method: 'HEAD',
                    cache: 'no-cache'
                })

                if (response.ok) {
                    const contentType = response.headers.get('content-type')
                    if (contentType && contentType.startsWith('image/')) {
                        console.log('✅ Image successfully validated on Arweave')
                        return true
                    } else {
                        console.log('❌ Response is not an image, content-type:', contentType)
                    }
                } else {
                    console.log(`❌ HTTP ${response.status}: ${response.statusText}`)
                }
            } catch (error) {
                console.log(`❌ Validation attempt ${attempt} failed:`, error)
            }

            // Wait before retrying (except on the last attempt)
            if (attempt < maxRetries) {
                console.log(`⏳ Waiting ${retryDelay}ms before retry...`)
                await new Promise(resolve => setTimeout(resolve, retryDelay))
            }
        }

        console.log('❌ Failed to validate image after all attempts')
        return false
    }

    const handleModalUpload = async (uploadData: UploadData) => {

        setIsUploading(true)

        try {
            console.log('Upload data:', uploadData)

            // Upload the image to Arweave
            const id = await handleImageUpload(uploadData.file, uploadData)
            console.log('Upload completed, transaction ID:', id);

            if (!id) {
                throw new Error('Upload failed: No transaction ID returned')
            }

            // Validate that the image is accessible on Arweave before navigating
            console.log('🔍 Validating image accessibility on Arweave...')
            const isValid = await validateArweaveImage(id)

            if (isValid) {
                console.log('✅ Image validated successfully, navigating to view page')
                // Close modal before navigating
                setIsUploadModalOpen(false)
                setIsUploading(false)
                navigate(`/view/${id}`)
            } else {
                throw new Error('Image upload completed but failed to validate accessibility on Arweave. Please try again.')
            }
        } catch (error) {
            console.error('Upload failed:', error)
            // You might want to show a user-friendly error message here
            alert(error instanceof Error ? error.message : 'Upload failed. Please try again.')
        } finally {
            setIsUploading(false)
        }
    }

    const handleUploadClick = () => {
        setIsUploadModalOpen(true)
    }

    const handleExploreGallery = useCallback(() => {
        navigate('/gallery')
    }, [navigate])

    // Fetch random memories from gallery
    const fetchRandomMemories = useCallback(async () => {
        try {
            setIsLoadingMemories(true)
            const response = await fetch('https://arweave.net/graphql', {
                method: 'POST',
                headers: {
                    'Content-Type': 'application/json',
                },
                body: JSON.stringify({
                    query: MEMORIES_QUERY,
                    variables: {}
                })
            })

            if (!response.ok) {
                throw new Error(`HTTP error! status: ${response.status}`)
            }

            const result = await response.json()
            const transactions: ArweaveTransaction[] = result.data.transactions.edges.map((edge: any) => edge.node)

            // Filter for valid images and convert to MemoryData
            const memories: MemoryData[] = []
            for (const transaction of transactions) {
                const tags = transaction.tags.reduce((acc, tag) => {
                    acc[tag.name] = tag.value
                    return acc
                }, {} as Record<string, string>)

                // Check if it's an image
                const contentType = tags['Content-Type']
                if (contentType && contentType.startsWith('image/')) {
                    const imageUrl = `https://arweave.net/${transaction.id}`

                    // Try to verify the image is accessible
                    try {
                        const imgCheck = await fetch(imageUrl, { method: 'HEAD' })
                        if (imgCheck.ok) {
                            memories.push({
                                id: transaction.id,
                                imageUrl,
                                title: tags.Title || tags.Name || 'A Memory',
                                location: tags.Location || 'SOMEWHERE',
                                handle: tags.Handle || '@memories',
                                date: new Date().toLocaleDateString('en-US', {
                                    year: 'numeric',
                                    month: 'short',
                                    day: 'numeric'
                                })
                            })
                        }
                    } catch (e) {
                        console.log('Failed to verify image:', transaction.id)
                    }
                }

                // Stop after we have 3-5 valid memories
                if (memories.length >= 5) break
            }

            // Shuffle and pick 2 random memories for display
            const shuffled = memories.sort(() => Math.random() - 0.5)
            setRandomMemories(shuffled.slice(0, 2))
        } catch (error) {
            console.error('Failed to fetch random memories:', error)
            // Set empty array so we fall back to placeholder
            setRandomMemories([])
        } finally {
            setIsLoadingMemories(false)
        }
    }, [])

    // Load random memories on mount
    useEffect(() => {
        fetchRandomMemories()
    }, [fetchRandomMemories])

    return (
        <div className="min-h-screen max-h-screen bg-black relative overflow-hidden">
            {/* Header */}
            <div className="relative z-10 p-6">
                <MemoriesLogo />
            </div>

            {/* Main Content */}
            <div className="relative z-10 flex-1 px-6 md:px-16 py-10 md:py-0 md:-top-16">
                {/* Welcome Section - Always Visible */}
<<<<<<< HEAD
                <div className="grid grid-cols-1 lg:grid-cols-2 gap-8 lg:gap-16 items-center min-h-[70vh] h-screen">
                    {/* Left Content */}
                    <div className="space-y-8 self-center">
=======
                <div className="grid grid-cols-1 lg:grid-cols-2 gap-8 lg:gap-16 items-center min-h-[90vh]">
                    {/* Left Content */}
                    <div className="space-y-10">
>>>>>>> d2110d14
                        <div className="space-y-6">
                            <h2 className="text-white font-instrument text-5xl md:text-8xl md:leading-[90px]">
                                Preserve your memories forever
                            </h2>
                            <p className="font-montserrat text-white text-xl leading-relaxed">
                                Save your valuable moments for atleast the coming 200 years
                            </p>
                        </div>

                        <div className="flex flex-col items-start gap-5">
                            <Button
                                className="bg-[#000DFF] h-16 text-white border border-[#2C2C2C] px-10 py-4 text-xl font-semibold rounded-md flex items-center gap-3 hover:bg-[#0008CC] transition-colors"
                                variant="ghost"
                                size="lg"
                                onClick={handleUploadClick}
                            >
                                <Upload className="w-5 h-5" />
                                Make it permanent now
                            </Button>
                            <Button
                                variant="link"
                                onClick={handleExploreGallery}
                                className="p-0 m-0 text-xl text-muted-foreground font-normal hover:no-underline hover:text-foreground"
                            >
                                or <span className="underline">explore the gallery</span>
                            </Button>
                        </div>
                    </div>

                    {/* Right Content - Stamp Preview */}
                    <div className="flex justify-center items-center">
                        <div className="relative w-full max-w-lg left-4 md:left-0">
                            {isLoadingMemories ? (
                                <div className="flex items-center justify-center">
                                    <div className="w-8 h-8 border-2 border-white/30 border-t-white rounded-full animate-spin"></div>
                                </div>
                            ) : randomMemories.length >= 2 ? (
                                <>
                                    {/* First postcard - back layer */}
                                    <div className="absolute transform -rotate-10 -translate-x-20 translate-y-10 opacity-90 hover:opacity-80 transition-all duration-300 cursor-pointer" onClick={() => navigate(`/view/${randomMemories[0].id}`)}>
                                        <StampPreview
                                            headline={randomMemories[0].title}
                                            location={randomMemories[0].location}
                                            handle={randomMemories[0].handle}
                                            date={randomMemories[0].date}
                                            imageSrc={randomMemories[0].imageUrl}
                                            layout="vertical"
                                        />
                                    </div>

                                    {/* Second postcard - front layer */}
                                    <div className="relative transform rotate-3 hover:rotate-0 transition-transform duration-300 cursor-pointer" onClick={() => navigate(`/view/${randomMemories[1].id}`)}>
                                        <StampPreview
                                            headline={randomMemories[1].title}
                                            location={randomMemories[1].location}
                                            handle={randomMemories[1].handle}
                                            date={randomMemories[1].date}
                                            imageSrc={randomMemories[1].imageUrl}
                                            layout="vertical"
                                        />
                                    </div>
                                </>
                            ) : randomMemories.length === 1 ? (
                                <div className="relative transform hover:scale-105 transition-transform duration-300 cursor-pointer" onClick={() => navigate(`/view/${randomMemories[0].id}`)}>
                                    <StampPreview
                                        headline={randomMemories[0].title}
                                        location={randomMemories[0].location}
                                        handle={randomMemories[0].handle}
                                        date={randomMemories[0].date}
                                        imageSrc={randomMemories[0].imageUrl}
                                        layout="vertical"
                                    />
                                </div>
                            ) : (
                                <>
                                    {/* Fallback to placeholder postcards */}
                                    <div className="absolute transform -rotate-10 -translate-x-20 translate-y-10 opacity-90 hover:opacity-80 transition-all duration-300">
                                        <StampPreview
                                            headline="Your first memory"
                                            location="ANYWHERE, EARTH"
                                            handle="@YOU"
                                            date="TODAY"
                                            imageSrc=""
                                            layout="vertical"
                                        />
                                    </div>

                                    <div className="relative transform rotate-3 hover:rotate-0 transition-transform duration-300">
                                        <StampPreview
                                            headline="Your first memory"
                                            location="ANYWHERE, EARTH"
                                            handle="@YOU"
                                            date="TODAY"
                                            imageSrc=""
                                            layout="vertical"
                                        />
                                    </div>
                                </>
                            )}
                        </div>
                    </div>
                </div>
            </div>

            {/* Footer */}
            {/* <div className="relative z-10 px-6 md:px-16 py-10 md:py-0 md:-top-6">
                <div className="flex flex-col md:flex-row justify-between items-center gap-4 text-xs md:text-sm">
                    <div className="flex flex-col md:flex-row md:w-1/2 justify-between">
                        <div className="flex flex-wrap items-center justify-center md:justify-start gap-2 text-white/60">
                            <span>Learn more about</span>
                            <a href="https://arweave.org" target="_blank" rel="noopener noreferrer" className="text-muted-foreground underline underline-offset-4 hover:text-white/80 transition-colors p-0">
                                Arweave
                            </a>
                            <span>and the</span>
                            <a href="https://permaweb.org" target="_blank" rel="noopener noreferrer" className="text-muted-foreground underline underline-offset-4 hover:text-white/80 transition-colors p-0">
                                Permaweb
                            </a>
                        </div>

                        <span className="text-white/60 text-center">© 2025 Memories by Arweave. All rights reserved.</span>
                    </div>
                    <img src={permanentImage} alt="Permanent" className="h-14" draggable={false} />
                </div>
            </div> */}

            {/* Upload Modal */}
            <UploadModal
                isOpen={isUploadModalOpen}
                onClose={() => setIsUploadModalOpen(false)}
                onUpload={handleModalUpload}
            />
        </div>
    )
}
export default LandingPage;
<|MERGE_RESOLUTION|>--- conflicted
+++ resolved
@@ -316,15 +316,9 @@
             {/* Main Content */}
             <div className="relative z-10 flex-1 px-6 md:px-16 py-10 md:py-0 md:-top-16">
                 {/* Welcome Section - Always Visible */}
-<<<<<<< HEAD
-                <div className="grid grid-cols-1 lg:grid-cols-2 gap-8 lg:gap-16 items-center min-h-[70vh] h-screen">
+                <div className="grid grid-cols-1 lg:grid-cols-2 gap-8 lg:gap-16 items-center min-h-[90vh] h-screen">
                     {/* Left Content */}
-                    <div className="space-y-8 self-center">
-=======
-                <div className="grid grid-cols-1 lg:grid-cols-2 gap-8 lg:gap-16 items-center min-h-[90vh]">
-                    {/* Left Content */}
-                    <div className="space-y-10">
->>>>>>> d2110d14
+                    <div className="space-y-10 self-center">
                         <div className="space-y-6">
                             <h2 className="text-white font-instrument text-5xl md:text-8xl md:leading-[90px]">
                                 Preserve your memories forever
